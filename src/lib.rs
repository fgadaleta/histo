--- conflicted
+++ resolved
@@ -12,10 +12,6 @@
 //! ```
 //! extern crate histo_fp;
 //! use histo_fp::Histogram;
-<<<<<<< HEAD
-=======
-//! use histo_fp::float::float_type::Float;
->>>>>>> a7cd2c44
 //!
 //! # fn main() {
 //! // Create a histogram that will have 10 buckets.
@@ -77,15 +73,8 @@
 use std::fmt;
 use std::collections::BTreeMap;
 use std::collections::btree_map::Range;
-<<<<<<< HEAD
 use noisy_float::prelude::*;
-=======
-
-/// A custom float type for samples
-///
-pub mod float;
-use float::float_type::Float;
->>>>>>> a7cd2c44
+
 
 /// A histogram is a collection of samples, sorted into buckets.
 ///
