--- conflicted
+++ resolved
@@ -14,23 +14,14 @@
 ```rust
 extern crate histo_fp;
 use histo_fp::Histogram;
-<<<<<<< HEAD
-=======
-use histo_fp::float::float_type::Float;
->>>>>>> a7cd2c44
 
 // Create a histogram that will have 10 buckets.
 let mut histogram = Histogram::with_buckets(10, None);
 
 // Adds some samples to the histogram.
 for sample in 0..100 {
-<<<<<<< HEAD
     histogram.add(sample as f64);
     histogram.add((sample * sample) as f64);
-=======
-    histogram.add_float(Float{number: sample as f64);
-    histogram.add_float(Float{number: (sample * sample) as f64);
->>>>>>> a7cd2c44
 }
 
 // Iterate over buckets and do stuff with their range and count.
